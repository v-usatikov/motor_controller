--- conflicted
+++ resolved
@@ -4,17 +4,9 @@
     <option name="autoReloadType" value="SELECTIVE" />
   </component>
   <component name="ChangeListManager">
-<<<<<<< HEAD
     <list default="true" id="ac4d878a-5b8d-4138-9b9e-e3b56fe49d4d" name="Default Changelist" comment="Unterstützung von excel-Tabellen als Input. &#10;Thorlabs motoren eingefügt.">
       <change beforePath="$PROJECT_DIR$/.idea/workspace.xml" beforeDir="false" afterPath="$PROJECT_DIR$/.idea/workspace.xml" afterDir="false" />
-      <change beforePath="$PROJECT_DIR$/motor_controller/Thorlabs/Thorlabs.py" beforeDir="false" afterPath="$PROJECT_DIR$/motor_controller/Thorlabs/Thorlabs.py" afterDir="false" />
-=======
-    <list default="true" id="ac4d878a-5b8d-4138-9b9e-e3b56fe49d4d" name="Default Changelist" comment="schutz gegen deadlocks mit &quot;with mutex:&quot;-Konstruktion">
-      <change afterPath="$PROJECT_DIR$/motor_controller/Thorlabs/Thorlabs.py" afterDir="false" />
-      <change afterPath="$PROJECT_DIR$/motor_controller/Thorlabs/__init__.py" afterDir="false" />
-      <change beforePath="$PROJECT_DIR$/.idea/workspace.xml" beforeDir="false" afterPath="$PROJECT_DIR$/.idea/workspace.xml" afterDir="false" />
-      <change beforePath="$PROJECT_DIR$/motor_controller/interface/interface.py" beforeDir="false" afterPath="$PROJECT_DIR$/motor_controller/interface/interface.py" afterDir="false" />
->>>>>>> 8d73dbf4
+      <change beforePath="$PROJECT_DIR$/pyproject.toml" beforeDir="false" afterPath="$PROJECT_DIR$/pyproject.toml" afterDir="false" />
     </list>
     <option name="SHOW_DIALOG" value="false" />
     <option name="HIGHLIGHT_CONFLICTS" value="true" />
@@ -444,11 +436,7 @@
       <workItem from="1711561177562" duration="537000" />
       <workItem from="1711591243156" duration="1249000" />
       <workItem from="1711976771459" duration="599000" />
-<<<<<<< HEAD
-      <workItem from="1711979566200" duration="2862000" />
-=======
-      <workItem from="1711979566200" duration="1621000" />
->>>>>>> 8d73dbf4
+      <workItem from="1711979566200" duration="3933000" />
     </task>
     <task id="LOCAL-00001" summary="init commit">
       <created>1593197450933</created>
@@ -761,7 +749,6 @@
       <option name="project" value="LOCAL" />
       <updated>1709247179787</updated>
     </task>
-<<<<<<< HEAD
     <task id="LOCAL-00045" summary="Unterstützung von excel-Tabellen als Input. &#10;Thorlabs motoren eingefügt.">
       <option name="closed" value="true" />
       <created>1712001831472</created>
@@ -770,10 +757,15 @@
       <option name="project" value="LOCAL" />
       <updated>1712001831472</updated>
     </task>
-    <option name="localTasksCounter" value="46" />
-=======
-    <option name="localTasksCounter" value="45" />
->>>>>>> 8d73dbf4
+    <task id="LOCAL-00046" summary="Unterstützung von excel-Tabellen als Input. &#10;Thorlabs motoren eingefügt.">
+      <option name="closed" value="true" />
+      <created>1712003455589</created>
+      <option name="number" value="00046" />
+      <option name="presentableId" value="LOCAL-00046" />
+      <option name="project" value="LOCAL" />
+      <updated>1712003455589</updated>
+    </task>
+    <option name="localTasksCounter" value="47" />
     <servers />
   </component>
   <component name="TypeScriptGeneratedFilesManager">
@@ -827,10 +819,6 @@
     </option>
   </component>
   <component name="VcsManagerConfiguration">
-<<<<<<< HEAD
-=======
-    <MESSAGE value="tolerance von MCC2 korregiert" />
->>>>>>> 8d73dbf4
     <MESSAGE value="Motor.go: wenn shift=0 einfach nichts machen." />
     <MESSAGE value="+ Parameter &quot;with_encoder&quot;&#10;motor.at_the_end()/.at_the_beginning() geändert, können jetzt mit einem Encoder funktionieren." />
     <MESSAGE value="Die Unterschtützung von SmarAct MCS Controller addiert." />
@@ -855,12 +843,8 @@
     <MESSAGE value="bug fix" />
     <MESSAGE value="edit dep" />
     <MESSAGE value="schutz gegen deadlocks mit &quot;with mutex:&quot;-Konstruktion" />
-<<<<<<< HEAD
     <MESSAGE value="Unterstützung von excel-Tabellen als Input. &#10;Thorlabs motoren eingefügt." />
     <option name="LAST_COMMIT_MESSAGE" value="Unterstützung von excel-Tabellen als Input. &#10;Thorlabs motoren eingefügt." />
-=======
-    <option name="LAST_COMMIT_MESSAGE" value="schutz gegen deadlocks mit &quot;with mutex:&quot;-Konstruktion" />
->>>>>>> 8d73dbf4
   </component>
   <component name="XDebuggerManager">
     <watches-manager>
